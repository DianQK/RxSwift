//
//  NSObject+Rx+RawRepresentable.swift
//  Rx
//
//  Created by Krunoslav Zaher on 11/9/15.
//  Copyright © 2015 Krunoslav Zaher. All rights reserved.
//

import Foundation
#if !RX_NO_MODULE
    import RxSwift
#endif

extension Reactive where Base: NSObject {
    /**
     Specialization of generic `observe` method.

     This specialization first observes `KVORepresentable` value and then converts it to `RawRepresentable` value.
     
     It is useful for observing bridged ObjC enum values.

     For more information take a look at `observe` method.
     */
    // @warn_unused_result(message:"http://git.io/rxs.uo")
<<<<<<< HEAD
    public func rx_observe<E: RawRepresentable>(_ type: E.Type, _ keyPath: String, options: NSKeyValueObservingOptions = [.new, .initial], retainSelf: Bool = true) -> Observable<E?> where E.RawValue: KVORepresentable {
        return rx_observe(E.RawValue.KVOType.self, keyPath, options: options, retainSelf: retainSelf)
=======
    public func observe<E: RawRepresentable where E.RawValue: KVORepresentable>(_ type: E.Type, _ keyPath: String, options: NSKeyValueObservingOptions = [.new, .initial], retainSelf: Bool = true) -> Observable<E?> {
        return observe(E.RawValue.KVOType.self, keyPath, options: options, retainSelf: retainSelf)
>>>>>>> 43c0b952
            .map(E.init)
    }
}

#if !DISABLE_SWIZZLING

    // observeWeakly + RawRepresentable
    extension Reactive where Base: NSObject {

        /**
         Specialization of generic `observeWeakly` method.

         This specialization first observes `KVORepresentable` value and then converts it to `RawRepresentable` value.
     
         It is useful for observing bridged ObjC enum values.

         For more information take a look at `observeWeakly` method.
         */
        // @warn_unused_result(message:"http://git.io/rxs.uo")
<<<<<<< HEAD
        public func rx_observeWeakly<E: RawRepresentable>(_ type: E.Type, _ keyPath: String, options: NSKeyValueObservingOptions = [.new, .initial]) -> Observable<E?> where E.RawValue: KVORepresentable {
            return rx_observeWeakly(E.RawValue.KVOType.self, keyPath, options: options)
=======
        public func observeWeakly<E: RawRepresentable where E.RawValue: KVORepresentable>(_ type: E.Type, _ keyPath: String, options: NSKeyValueObservingOptions = [.new, .initial]) -> Observable<E?> {
            return observeWeakly(E.RawValue.KVOType.self, keyPath, options: options)
>>>>>>> 43c0b952
                .map(E.init)
        }
    }
#endif<|MERGE_RESOLUTION|>--- conflicted
+++ resolved
@@ -22,13 +22,8 @@
      For more information take a look at `observe` method.
      */
     // @warn_unused_result(message:"http://git.io/rxs.uo")
-<<<<<<< HEAD
-    public func rx_observe<E: RawRepresentable>(_ type: E.Type, _ keyPath: String, options: NSKeyValueObservingOptions = [.new, .initial], retainSelf: Bool = true) -> Observable<E?> where E.RawValue: KVORepresentable {
-        return rx_observe(E.RawValue.KVOType.self, keyPath, options: options, retainSelf: retainSelf)
-=======
-    public func observe<E: RawRepresentable where E.RawValue: KVORepresentable>(_ type: E.Type, _ keyPath: String, options: NSKeyValueObservingOptions = [.new, .initial], retainSelf: Bool = true) -> Observable<E?> {
+    public func observe<E: RawRepresentable>(_ type: E.Type, _ keyPath: String, options: NSKeyValueObservingOptions = [.new, .initial], retainSelf: Bool = true) -> Observable<E?> where E.RawValue: KVORepresentable {
         return observe(E.RawValue.KVOType.self, keyPath, options: options, retainSelf: retainSelf)
->>>>>>> 43c0b952
             .map(E.init)
     }
 }
@@ -48,13 +43,8 @@
          For more information take a look at `observeWeakly` method.
          */
         // @warn_unused_result(message:"http://git.io/rxs.uo")
-<<<<<<< HEAD
-        public func rx_observeWeakly<E: RawRepresentable>(_ type: E.Type, _ keyPath: String, options: NSKeyValueObservingOptions = [.new, .initial]) -> Observable<E?> where E.RawValue: KVORepresentable {
-            return rx_observeWeakly(E.RawValue.KVOType.self, keyPath, options: options)
-=======
-        public func observeWeakly<E: RawRepresentable where E.RawValue: KVORepresentable>(_ type: E.Type, _ keyPath: String, options: NSKeyValueObservingOptions = [.new, .initial]) -> Observable<E?> {
+        public func observeWeakly<E: RawRepresentable>(_ type: E.Type, _ keyPath: String, options: NSKeyValueObservingOptions = [.new, .initial]) -> Observable<E?> where E.RawValue: KVORepresentable {
             return observeWeakly(E.RawValue.KVOType.self, keyPath, options: options)
->>>>>>> 43c0b952
                 .map(E.init)
         }
     }
