--- conflicted
+++ resolved
@@ -40,43 +40,21 @@
 
 // KVO
 extension NSObject {
-<<<<<<< HEAD
-    // Observes values on `keyPath` starting from `self` with `.Initial | .New` options.
-    // Retains `self` while observing.
-    public func rx_observe<Element>(keyPath: String) -> Observable<Element?> {
-        return KVOObservable(object: self, keyPath: keyPath, options: NSKeyValueObservingOptions.Initial.union(NSKeyValueObservingOptions.New), retainTarget: true)
+
+    // Observes values on `keyPath` starting from `self` with `options` and retainsSelf if `retainSelf` is set.
+    public func rx_observe<Element>(keyPath: String, options: NSKeyValueObservingOptions = NSKeyValueObservingOptions.New.union(NSKeyValueObservingOptions.Initial), retainSelf: Bool = true) -> Observable<Element?> {
+        return KVOObservable(object: self, keyPath: keyPath, options: options, retainTarget: retainSelf)
     }
 
-    // Observes values on `keyPath` starting from `self` with `options`
-    // Retains `self` while observing.
-    public func rx_observe<Element>(keyPath: String, options: NSKeyValueObservingOptions) -> Observable<Element?> {
-        return KVOObservable(object: self, keyPath: keyPath, options: options, retainTarget: true)
-    }
-=======
->>>>>>> f978d02c
-
-    // Observes values on `keyPath` starting from `self` with `options` and retainsSelf if `retainSelf` is set.
-    public func rx_observe<Element>(keyPath: String, options: NSKeyValueObservingOptions = .New | .Initial, retainSelf: Bool = true) -> Observable<Element?> {
-        return KVOObservable(object: self, keyPath: keyPath, options: options, retainTarget: retainSelf)
-    }
-    
 }
 
 #if !DISABLE_SWIZZLING
 // KVO
 extension NSObject {
-<<<<<<< HEAD
-    // Observes values on `keyPath` starting from `self` with `.Initial | .New` options.
-    // Doesn't retain `self` and when `self` is deallocated, completes the sequence.
-    public func rx_observeWeakly<Element>(keyPath: String) -> Observable<Element?> {
-        return rx_observeWeakly(keyPath, options: NSKeyValueObservingOptions.New.union(.Initial))
-    }
     
-=======
->>>>>>> f978d02c
     // Observes values on `keyPath` starting from `self` with `options`
     // Doesn't retain `self` and when `self` is deallocated, completes the sequence.
-    public func rx_observeWeakly<Element>(keyPath: String, options: NSKeyValueObservingOptions = .New | .Initial) -> Observable<Element?> {
+    public func rx_observeWeakly<Element>(keyPath: String, options: NSKeyValueObservingOptions = NSKeyValueObservingOptions.New.union(NSKeyValueObservingOptions.Initial)) -> Observable<Element?> {
         return observeWeaklyKeyPathFor(self, keyPath: keyPath, options: options)
             >- map { n in
                 return n as? Element
@@ -105,7 +83,7 @@
             }
         }
     }
-    
+
 #if !DISABLE_SWIZZLING
     // Sends element when object `dealloc` message is sent to `self`.
     // Completes when `self` was deallocated.
@@ -124,15 +102,15 @@
                     subject,
                     .OBJC_ASSOCIATION_RETAIN_NONATOMIC
                 )
-                
+
                 let proxy = Deallocating {
                     sendNext(subject, ())
                 }
-                
+
                 let deinitAction = DeinitAction {
                     sendCompleted(subject)
                 }
-                
+
                 objc_setAssociatedObject(self,
                     RXDeallocatingAssociatedAction,
                     proxy,
@@ -143,7 +121,7 @@
                     deinitAction,
                     .OBJC_ASSOCIATION_RETAIN_NONATOMIC
                 )
-                
+
                 RX_ensure_deallocating_swizzled(self.dynamicType)
                 return subject
             }
