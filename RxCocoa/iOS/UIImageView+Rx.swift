//
//  UIImageView+Rx.swift
//  RxCocoa
//
//  Created by Krunoslav Zaher on 4/1/15.
//  Copyright © 2015 Krunoslav Zaher. All rights reserved.
//

#if os(iOS) || os(tvOS)

import Foundation
#if !RX_NO_MODULE
import RxSwift
#endif
import UIKit

extension Reactive where Base: UIImageView {
    
    /**
    Bindable sink for `image` property.
    */
<<<<<<< HEAD
    public var image: AnyObserver<UIImage?> {
        return self.imageAnimated(nil)
=======
    public var rx_image: AnyObserver<UIImage?> {
        return self.rx_image(transitionType: nil)
>>>>>>> 4f54c9bf
    }
    
    /**
    Bindable sink for `image` property.
    
    - parameter transitionType: Optional transition type while setting the image (kCATransitionFade, kCATransitionMoveIn, ...)
    */
<<<<<<< HEAD
    public func imageAnimated(_ transitionType: String?) -> AnyObserver<UIImage?> {
        return UIBindingObserver(UIElement: self.base) { imageView, image in
=======
    @available(*, deprecated, renamed: "rx_image(transitionType:)")
    public func rx_imageAnimated(_ transitionType: String?) -> AnyObserver<UIImage?> {
        return UIBindingObserver(UIElement: self) { imageView, image in
>>>>>>> 4f54c9bf
            if let transitionType = transitionType {
                if image != nil {
                    let transition = CATransition()
                    transition.duration = 0.25
                    transition.timingFunction = CAMediaTimingFunction(name: kCAMediaTimingFunctionEaseInEaseOut)
                    transition.type = transitionType
                    imageView.layer.add(transition, forKey: kCATransition)
                }
            }
            else {
                imageView.layer.removeAllAnimations()
            }
            imageView.image = image
        }.asObserver()
    }

    /**
     Bindable sink for `image` property.

     - parameter transitionType: Optional transition type while setting the image (kCATransitionFade, kCATransitionMoveIn, ...)
     */
    public func rx_image(transitionType: String? = nil) -> AnyObserver<UIImage?> {
        return UIBindingObserver(UIElement: self) { imageView, image in
            if let transitionType = transitionType {
                if image != nil {
                    let transition = CATransition()
                    transition.duration = 0.25
                    transition.timingFunction = CAMediaTimingFunction(name: kCAMediaTimingFunctionEaseInEaseOut)
                    transition.type = transitionType
                    imageView.layer.add(transition, forKey: kCATransition)
                }
            }
            else {
                imageView.layer.removeAllAnimations()
            }
            imageView.image = image
        }.asObserver()
    }
}

#endif<|MERGE_RESOLUTION|>--- conflicted
+++ resolved
@@ -19,13 +19,8 @@
     /**
     Bindable sink for `image` property.
     */
-<<<<<<< HEAD
     public var image: AnyObserver<UIImage?> {
-        return self.imageAnimated(nil)
-=======
-    public var rx_image: AnyObserver<UIImage?> {
-        return self.rx_image(transitionType: nil)
->>>>>>> 4f54c9bf
+        return image(transitionType: nil)
     }
     
     /**
@@ -33,14 +28,9 @@
     
     - parameter transitionType: Optional transition type while setting the image (kCATransitionFade, kCATransitionMoveIn, ...)
     */
-<<<<<<< HEAD
+    @available(*, deprecated, renamed: "image(transitionType:)")
     public func imageAnimated(_ transitionType: String?) -> AnyObserver<UIImage?> {
-        return UIBindingObserver(UIElement: self.base) { imageView, image in
-=======
-    @available(*, deprecated, renamed: "rx_image(transitionType:)")
-    public func rx_imageAnimated(_ transitionType: String?) -> AnyObserver<UIImage?> {
-        return UIBindingObserver(UIElement: self) { imageView, image in
->>>>>>> 4f54c9bf
+        return UIBindingObserver(UIElement: base) { imageView, image in
             if let transitionType = transitionType {
                 if image != nil {
                     let transition = CATransition()
@@ -62,8 +52,8 @@
 
      - parameter transitionType: Optional transition type while setting the image (kCATransitionFade, kCATransitionMoveIn, ...)
      */
-    public func rx_image(transitionType: String? = nil) -> AnyObserver<UIImage?> {
-        return UIBindingObserver(UIElement: self) { imageView, image in
+    public func image(transitionType: String? = nil) -> AnyObserver<UIImage?> {
+        return UIBindingObserver(UIElement: base) { imageView, image in
             if let transitionType = transitionType {
                 if image != nil {
                     let transition = CATransition()
