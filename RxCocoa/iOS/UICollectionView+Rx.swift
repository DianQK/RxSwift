--- conflicted
+++ resolved
@@ -42,23 +42,14 @@
          }
          .addDisposableTo(disposeBag)
     */
-<<<<<<< HEAD
-    @available(*, deprecated, renamed: "rx_items(source:cellFactory:)")
+    @available(*, deprecated, renamed: "items(source:cellFactory:)")
     public func rx_itemsWithCellFactory<S: Sequence, O: ObservableType>
-=======
-    @available(*, deprecated, renamed: "items(source:cellFactory:)")
-    public func itemsWithCellFactory<S: Sequence, O: ObservableType where O.E == S>
->>>>>>> 43c0b952
         (_ source: O)
         -> (_ cellFactory: @escaping (UICollectionView, Int, S.Iterator.Element) -> UICollectionViewCell)
         -> Disposable where O.E == S {
         return { cellFactory in
             let dataSource = RxCollectionViewReactiveArrayDataSourceSequenceWrapper<S>(cellFactory: cellFactory)
-<<<<<<< HEAD
-            return self.rx_itemsWithDataSource(dataSource)(source)
-=======
-            return self.itemsWithDataSource(dataSource)(source: source)
->>>>>>> 43c0b952
+            return self.items(dataSource: dataSource)(source)
         }
         
     }
@@ -87,21 +78,13 @@
          }
          .addDisposableTo(disposeBag)
     */
-<<<<<<< HEAD
-    public func rx_items<S: Sequence, O: ObservableType>
-=======
-    public func items<S: Sequence, O: ObservableType where O.E == S>
->>>>>>> 43c0b952
+    public func items<S: Sequence, O: ObservableType>
         (source: O)
         -> (_ cellFactory: @escaping (UICollectionView, Int, S.Iterator.Element) -> UICollectionViewCell)
         -> Disposable where O.E == S {
         return { cellFactory in
             let dataSource = RxCollectionViewReactiveArrayDataSourceSequenceWrapper<S>(cellFactory: cellFactory)
-<<<<<<< HEAD
-            return self.rx_items(dataSource: dataSource)(source)
-=======
-            return self.items(dataSource: dataSource)(source: source)
->>>>>>> 43c0b952
+            return self.items(dataSource: dataSource)(source)
         }
         
     }
@@ -129,13 +112,8 @@
              }
              .addDisposableTo(disposeBag)
     */
-<<<<<<< HEAD
-    @available(*, deprecated, renamed: "rx_items(cellIdentifier:cellType:source:configureCell:)")
+    @available(*, deprecated, renamed: "items(cellIdentifier:cellType:source:configureCell:)")
     public func rx_itemsWithCellIdentifier<S: Sequence, Cell: UICollectionViewCell, O : ObservableType>
-=======
-    @available(*, deprecated, renamed: "items(cellIdentifier:cellType:source:configureCell:)")
-    public func itemsWithCellIdentifier<S: Sequence, Cell: UICollectionViewCell, O : ObservableType where O.E == S>
->>>>>>> 43c0b952
         (_ cellIdentifier: String, cellType: Cell.Type = Cell.self)
         -> (_ source: O)
         -> (_ configureCell: @escaping (Int, S.Iterator.Element, Cell) -> Void)
@@ -149,11 +127,7 @@
                     return cell
                 }
                     
-<<<<<<< HEAD
-                return self.rx_itemsWithDataSource(dataSource)(source)
-=======
-                return self.itemsWithDataSource(dataSource)(source: source)
->>>>>>> 43c0b952
+                return self.items(dataSource: dataSource)(source)
             }
         }
     }
@@ -181,11 +155,7 @@
              }
              .addDisposableTo(disposeBag)
     */
-<<<<<<< HEAD
-    public func rx_items<S: Sequence, Cell: UICollectionViewCell, O : ObservableType>
-=======
-    public func items<S: Sequence, Cell: UICollectionViewCell, O : ObservableType where O.E == S>
->>>>>>> 43c0b952
+    public func items<S: Sequence, Cell: UICollectionViewCell, O : ObservableType>
         (cellIdentifier: String, cellType: Cell.Type = Cell.self)
         -> (_ source: O)
         -> (_ configureCell: @escaping (Int, S.Iterator.Element, Cell) -> Void)
@@ -199,11 +169,7 @@
                     return cell
                 }
                     
-<<<<<<< HEAD
-                return self.rx_items(dataSource: dataSource)(source)
-=======
-                return self.items(dataSource: dataSource)(source: source)
->>>>>>> 43c0b952
+                return self.items(dataSource: dataSource)(source)
             }
         }
     }
