--- conflicted
+++ resolved
@@ -25,20 +25,12 @@
         let eventNormalized = eventText.characters.count > maxEventTextLength
             ? String(prefix(eventText.characters, maxEventTextLength / 2)) + "..." + String(suffix(eventText.characters, maxEventTextLength / 2))
             : eventText
-<<<<<<< HEAD
-        print("Event \(eventNormalized) @ observer \(self) [\(parent.identifier)]")
-=======
-        println("[\(parent.identifier)] -> Event \(eventNormalized)")
->>>>>>> f978d02c
+        print("[\(parent.identifier)] -> Event \(eventNormalized)")
         trySend(observer, event)
     }
     
     override func dispose() {
-<<<<<<< HEAD
-        print("Disposing observer \(self) [\(parent.identifier)]")
-=======
-        println("[\(parent.identifier)] dispose")
->>>>>>> f978d02c
+        print("[\(parent.identifier)] dispose")
         super.dispose()
     }
 }
@@ -54,7 +46,7 @@
     }
     
     override func run<O: ObserverType where O.Element == Element>(observer: O, cancel: Disposable, setSink: (Disposable) -> Void) -> Disposable {
-        println("[\(identifier)] subscribed")
+        print("[\(identifier)] subscribed")
         let sink = Debug_(parent: self, observer: observer, cancel: cancel)
         setSink(sink)
         return self.source.subscribeSafe(sink)
