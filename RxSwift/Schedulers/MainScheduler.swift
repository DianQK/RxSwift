--- conflicted
+++ resolved
@@ -20,12 +20,12 @@
 */
 public final class MainScheduler : SerialDispatchQueueScheduler {
 
-    private let _mainQueue: DispatchQueue
+    private let _mainQueue: dispatch_queue_t
 
     var numberEnqueued: AtomicInt = 0
 
     private init() {
-        _mainQueue = DispatchQueue.main
+        _mainQueue = dispatch_get_main_queue()
         super.init(serialQueue: _mainQueue)
     }
 
@@ -38,42 +38,34 @@
     Singleton instance of `MainScheduler` that always schedules work asynchronously
     and doesn't perform optimizations for calls scheduled from main thread.
     */
-    //TODO: investigate why this is necessary
-    @available(OSXApplicationExtension 10.10, *)
-    public static let asyncInstance = SerialDispatchQueueScheduler(globalConcurrentQueueQOS: .default)
+    public static let asyncInstance = SerialDispatchQueueScheduler(serialQueue: dispatch_get_main_queue())
 
     /**
     In case this method is called on a background thread it will throw an exception.
     */
-<<<<<<< HEAD
-    public class func ensureExecutingOnScheduler() {
-        if !Thread.current().isMainThread {
-            rxFatalError("Executing on backgound thread. Please use `MainScheduler.instance.schedule` to schedule work on main thread.")
-=======
     public class func ensureExecutingOnScheduler(errorMessage: String? = nil) {
         if !NSThread.currentThread().isMainThread {
             rxFatalError(errorMessage ?? "Executing on backgound thread. Please use `MainScheduler.instance.schedule` to schedule work on main thread.")
->>>>>>> 9b1583f2
         }
     }
 
-    override func scheduleInternal<StateType>(_ state: StateType, action: (StateType) -> Disposable) -> Disposable {
+    override func scheduleInternal<StateType>(state: StateType, action: StateType -> Disposable) -> Disposable {
         let currentNumberEnqueued = AtomicIncrement(&numberEnqueued)
 
-        if Thread.current().isMainThread && currentNumberEnqueued == 1 {
+        if NSThread.currentThread().isMainThread && currentNumberEnqueued == 1 {
             let disposable = action(state)
-            let _ = AtomicDecrement(&numberEnqueued)
+            AtomicDecrement(&numberEnqueued)
             return disposable
         }
 
         let cancel = SingleAssignmentDisposable()
 
-        _mainQueue.async {
+        dispatch_async(_mainQueue) {
             if !cancel.disposed {
-                let _ = action(state)
+                action(state)
             }
 
-            let _ = AtomicDecrement(&self.numberEnqueued)
+            AtomicDecrement(&self.numberEnqueued)
         }
 
         return cancel
