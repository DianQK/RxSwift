. scripts/common.sh

TV_OS=0
RELEASE_TEST=0

if [ `xcodebuild -showsdks | grep tvOS | wc -l` -ge 4 ]; then
	printf "${GREEN}tvOS found${RESET}\n"
	TV_OS=1
fi

if [ "$1" == "r" ]; then
	printf "${GREEN}Pre release tests on, hang on tight ...${RESET}"
	RELEASE_TEST=1
fi

# ios 7 sim
#if [ `xcrun simctl list | grep "${DEFAULT_IOS7_SIMULATOR}" | wc -l` == 0 ]; then
#	xcrun simctl create $DEFAULT_IOS7_SIMULATOR 'iPhone 4s' 'com.apple.CoreSimulator.SimRuntime.iOS-7-1'
#else
#	echo "${DEFAULT_IOS7_SIMULATOR} exists"
#fi

#ios 8 sim
#if [ `xcrun simctl list | grep "${DEFAULT_IOS8_SIMULATOR}" | wc -l` == 0 ]; then
#	xcrun simctl create $DEFAULT_IOS8_SIMULATOR 'iPhone 6' 'com.apple.CoreSimulator.SimRuntime.iOS-8-4'
#else
#	echo "${DEFAULT_IOS8_SIMULATOR} exists"
#fi

if [ "${RELEASE_TEST}" -eq 1 ]; then
	. scripts/automation-tests.sh
fi

CONFIGURATIONS=(Release)

<<<<<<< HEAD
#watch os 2 sim
if [ `xcrun simctl list | grep "${DEFAULT_WATCHOS2_SIMULATOR}" | wc -l` == 0 ]; then
	xcrun simctl create $DEFAULT_WATCHOS2_SIMULATOR 'Apple Watch - 38mm' 'com.apple.CoreSimulator.SimRuntime.watchOS-2-0'
else
	echo "${DEFAULT_WATCHOS2_SIMULATOR} exists"
fi

if [ "${IS_QUICK}" -eq 1 ]; then
	CONFIGURATIONS=(Release)
else
	CONFIGURATIONS=(Debug Release-Tests Release)
fi
=======
# make sure watchos builds
# temporary solution
WATCH_OS_BUILD_TARGETS=(RxSwift-watchOS RxCocoa-watchOS RxBlocking-watchOS)
for scheme in ${WATCH_OS_BUILD_TARGETS[@]}
do
	for configuration in ${CONFIGURATIONS[@]}
	do
		echo
		printf "${GREEN}${build} ${BOLDCYAN}${scheme} - ${configuration}${RESET}\n"
		echo
		xcodebuild -workspace Rx.xcworkspace \
					-scheme ${scheme} \
					-configuration ${configuration} \
					-sdk watchos \
					-derivedDataPath "${BUILD_DIRECTORY}" \
					build CODE_SIGN_IDENTITY="" CODE_SIGNING_REQUIRED=NO | xcpretty -c; STATUS=${PIPESTATUS[0]}

		if [ $STATUS -ne 0 ]; then
			echo $STATUS
	 		exit $STATUS
		fi
	done
done
>>>>>>> 893d9648

#make sure all iOS tests pass
for configuration in ${CONFIGURATIONS[@]}
do
	rx "RxTests-iOS" ${configuration} $DEFAULT_IOS9_SIMULATOR test
done

<<<<<<< HEAD
=======
#make sure all tvOS tests pass
if [ $TV_OS -eq 1 ]; then
	for configuration in ${CONFIGURATIONS[@]}
	do
		rx "RxTests-tvOS" ${configuration} $DEFAULT_TVOS_SIMULATOR test
	done
fi

>>>>>>> 893d9648
#make sure all watchOS tests pass
#tests for Watch OS are not available rdar://21760513
# for configuration in ${CONFIGURATIONS[@]}
# do
# 	rx "RxTests-watchOS" ${configuration} $DEFAULT_WATCHOS2_SIMULATOR test
# done

#make sure all OSX tests pass
for configuration in ${CONFIGURATIONS[@]}
do
	rx "RxTests-OSX" ${configuration} "" test
done

# make sure no module can be built
for scheme in "RxExample-iOS-no-module"
do
	for configuration in ${CONFIGURATIONS[@]}
	do
		#rx ${scheme} ${configuration} $DEFAULT_IOS7_SIMULATOR build
		#rx ${scheme} ${configuration} $DEFAULT_IOS8_SIMULATOR build
		rx ${scheme} ${configuration} $DEFAULT_IOS9_SIMULATOR build
	done
done

# make sure with modules can be built
for scheme in "RxExample-iOS"
do
	for configuration in ${CONFIGURATIONS[@]}
	do
	rx ${scheme} ${configuration} $DEFAULT_IOS9_SIMULATOR build
	done
done

# make sure osx builds
for scheme in "RxExample-OSX"
do
	for configuration in ${CONFIGURATIONS[@]}
	do
		rx ${scheme} ${configuration} "" build
	done
done

if [ "${RELEASE_TEST}" -eq 1 ]; then
	mdast -u mdast-slug -u mdast-validate-links ./*.md
	mdast -u mdast-slug -u mdast-validate-links ./**/*.md
fi<|MERGE_RESOLUTION|>--- conflicted
+++ resolved
@@ -33,20 +33,6 @@
 
 CONFIGURATIONS=(Release)
 
-<<<<<<< HEAD
-#watch os 2 sim
-if [ `xcrun simctl list | grep "${DEFAULT_WATCHOS2_SIMULATOR}" | wc -l` == 0 ]; then
-	xcrun simctl create $DEFAULT_WATCHOS2_SIMULATOR 'Apple Watch - 38mm' 'com.apple.CoreSimulator.SimRuntime.watchOS-2-0'
-else
-	echo "${DEFAULT_WATCHOS2_SIMULATOR} exists"
-fi
-
-if [ "${IS_QUICK}" -eq 1 ]; then
-	CONFIGURATIONS=(Release)
-else
-	CONFIGURATIONS=(Debug Release-Tests Release)
-fi
-=======
 # make sure watchos builds
 # temporary solution
 WATCH_OS_BUILD_TARGETS=(RxSwift-watchOS RxCocoa-watchOS RxBlocking-watchOS)
@@ -70,7 +56,6 @@
 		fi
 	done
 done
->>>>>>> 893d9648
 
 #make sure all iOS tests pass
 for configuration in ${CONFIGURATIONS[@]}
@@ -78,8 +63,6 @@
 	rx "RxTests-iOS" ${configuration} $DEFAULT_IOS9_SIMULATOR test
 done
 
-<<<<<<< HEAD
-=======
 #make sure all tvOS tests pass
 if [ $TV_OS -eq 1 ]; then
 	for configuration in ${CONFIGURATIONS[@]}
@@ -88,7 +71,6 @@
 	done
 fi
 
->>>>>>> 893d9648
 #make sure all watchOS tests pass
 #tests for Watch OS are not available rdar://21760513
 # for configuration in ${CONFIGURATIONS[@]}
