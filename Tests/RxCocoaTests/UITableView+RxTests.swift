//
//  UITableView+RxTests.swift
//  Rx
//
//  Created by Krunoslav Zaher on 4/8/16.
//  Copyright © 2016 Krunoslav Zaher. All rights reserved.
//

import Foundation
import RxSwift
import RxCocoa
import XCTest

class UITableViewTests : RxTest {
    func testTableView_DelegateEventCompletesOnDealloc() {
        let createView: () -> UITableView = { UITableView(frame: CGRect(x: 0, y: 0, width: 1, height: 1)) }

        ensureEventDeallocated(createView) { (view: UITableView) in view.rx_itemSelected }
        ensureEventDeallocated(createView) { (view: UITableView) in view.rx_itemDeselected }
        ensureEventDeallocated(createView) { (view: UITableView) in view.rx_itemAccessoryButtonTapped }
        ensureEventDeallocated(createView) { (view: UITableView) in view.rx_modelSelected(Int.self) }
        ensureEventDeallocated(createView) { (view: UITableView) in view.rx_itemDeleted }
        ensureEventDeallocated(createView) { (view: UITableView) in view.rx_itemMoved }
        ensureEventDeallocated(createView) { (view: UITableView) in view.rx_itemInserted }
        ensureEventDeallocated(createView) { (view: UITableView) in view.rx_modelSelected(Int.self) }
        ensureEventDeallocated(createView) { (view: UITableView) in view.rx_modelDeselected(Int.self) }
        ensureEventDeallocated(createView) { (view: UITableView) in view.rx_willDisplayCell }
        ensureEventDeallocated(createView) { (view: UITableView) in view.rx_didEndDisplayingCell }
    }

    func testTableView_itemSelected() {
        let tableView = UITableView(frame: CGRect(x: 0, y: 0, width: 1, height: 1))

        var resultIndexPath: IndexPath? = nil

        let subscription = tableView.rx_itemSelected
            .subscribe(onNext: { indexPath in
                resultIndexPath = indexPath
            })

        let testRow = IndexPath(row: 1, section: 0)
        tableView.delegate!.tableView!(tableView, didSelectRowAt: testRow)

        XCTAssertEqual(resultIndexPath, testRow)
        subscription.dispose()
    }

    func testTableView_itemDeselected() {
        let tableView = UITableView(frame: CGRect(x: 0, y: 0, width: 1, height: 1))

        var resultIndexPath: IndexPath? = nil

        let subscription = tableView.rx_itemDeselected
            .subscribe(onNext: { indexPath in
                resultIndexPath = indexPath
            })

        let testRow = IndexPath(row: 1, section: 0)
        tableView.delegate!.tableView!(tableView, didDeselectRowAt: testRow)

        XCTAssertEqual(resultIndexPath, testRow)
        subscription.dispose()
    }

    func testTableView_itemAccessoryButtonTapped() {
        let tableView = UITableView(frame: CGRect(x: 0, y: 0, width: 1, height: 1))

        var resultIndexPath: IndexPath? = nil

        let subscription = tableView.rx_itemAccessoryButtonTapped
            .subscribe(onNext: { indexPath in
                resultIndexPath = indexPath
            })

        let testRow = IndexPath(row: 1, section: 0)
        tableView.delegate!.tableView!(tableView, accessoryButtonTappedForRowWith: testRow)

        XCTAssertEqual(resultIndexPath, testRow)
        subscription.dispose()
    }

    func testTableView_itemDeleted() {
        let tableView = UITableView(frame: CGRect(x: 0, y: 0, width: 1, height: 1))

        var resultIndexPath: IndexPath? = nil

        let subscription = tableView.rx_itemDeleted
            .subscribe(onNext: { indexPath in
                resultIndexPath = indexPath
            })

        let testRow = IndexPath(row: 1, section: 0)
        tableView.dataSource!.tableView!(tableView, commit: .delete, forRowAt:  testRow)

        XCTAssertEqual(resultIndexPath, testRow)
        subscription.dispose()
    }

    func testTableView_itemInserted() {
        let tableView = UITableView(frame: CGRect(x: 0, y: 0, width: 1, height: 1))

        var resultIndexPath: IndexPath? = nil

        let subscription = tableView.rx_itemInserted
            .subscribe(onNext: { indexPath in
                resultIndexPath = indexPath
            })

        let testRow = IndexPath(row: 1, section: 0)
        tableView.dataSource!.tableView!(tableView, commit: .insert, forRowAt:  testRow)

        XCTAssertEqual(resultIndexPath, testRow)
        subscription.dispose()
    }

    func testTableView_willDisplayCell() {
        let tableView = UITableView(frame: CGRect(x: 0, y: 0, width: 1, height: 1))

        var resultIndexPath: IndexPath? = nil
        var resultCell: UITableViewCell? = nil

        let subscription = tableView.rx_willDisplayCell
            .subscribe(onNext: { (cell, indexPath) in
                resultIndexPath = indexPath
                resultCell = cell
            })

        let testRow = IndexPath(row: 1, section: 0)
        let testCell = UITableViewCell()
        tableView.delegate!.tableView!(tableView, willDisplay: testCell, forRowAt: testRow)

        XCTAssertEqual(resultIndexPath, testRow)
        XCTAssertEqual(resultCell, testCell)
        subscription.dispose()
    }

    func testTableView_didEndDisplayingCell() {
        let tableView = UITableView(frame: CGRect(x: 0, y: 0, width: 1, height: 1))

        var resultIndexPath: IndexPath? = nil
        var resultCell: UITableViewCell? = nil

        let subscription = tableView.rx_didEndDisplayingCell
            .subscribe(onNext: { (cell, indexPath) in
                resultIndexPath = indexPath
                resultCell = cell
            })

        let testRow = IndexPath(row: 1, section: 0)
        let testCell = UITableViewCell()
        tableView.delegate!.tableView!(tableView, didEndDisplaying: testCell, forRowAt: testRow)

        XCTAssertEqual(resultIndexPath, testRow)
        XCTAssertEqual(resultCell, testCell)
        subscription.dispose()
    }

    func testTableView_itemMoved() {
        let tableView = UITableView(frame: CGRect(x: 0, y: 0, width: 1, height: 1))

        var resultIndexPath: IndexPath? = nil
        var resultIndexPath2: IndexPath? = nil

        let subscription = tableView.rx_itemMoved
            .subscribe(onNext: { (indexPath, indexPath2) in
                resultIndexPath = indexPath
                resultIndexPath2 = indexPath2
            })

        let testRow = IndexPath(row: 1, section: 0)
        let testRow2 = IndexPath(row: 1, section: 0)
        tableView.dataSource!.tableView!(tableView, moveRowAt: testRow, to: testRow2)

        XCTAssertEqual(resultIndexPath, testRow)
        XCTAssertEqual(resultIndexPath2, testRow2)
        subscription.dispose()
    }

    func testTableView_DelegateEventCompletesOnDealloc1() {
        let items: Observable<[Int]> = Observable.just([1, 2, 3])

        let createView: () -> (UITableView, Disposable) = {
            let tableView = UITableView(frame: CGRect(x: 0, y: 0, width: 1, height: 1))
            let dataSourceSubscription = items.bindTo(tableView.rx_items) { (tv, index: Int, item: Int) -> UITableViewCell in
                return UITableViewCell(style: .default, reuseIdentifier: "Identity")
            }

            return (tableView, dataSourceSubscription)
        }
        ensureEventDeallocated(createView) { (view: UITableView) in view.rx_modelSelected(Int.self) }
    }

    func testTableView_DelegateEventCompletesOnDealloc2() {
        let items: Observable<[Int]> = Observable.just([1, 2, 3])

        let createView: () -> (UITableView, Disposable) = {
            let tableView = UITableView(frame: CGRect(x: 0, y: 0, width: 1, height: 1))
            tableView.register(NSClassFromString("UITableViewCell"), forCellReuseIdentifier: "a")
            let dataSourceSubscription = items.bindTo(tableView.rx_items(cellIdentifier: "a")) { (index: Int, item: Int, cell) in

            }

            return (tableView, dataSourceSubscription)
        }
        ensureEventDeallocated(createView) { (view: UITableView) in view.rx_modelSelected(Int.self) }
    }

    func testTableView_DelegateEventCompletesOnDealloc2_cellType() {
        let items: Observable<[Int]> = Observable.just([1, 2, 3])

        let createView: () -> (UITableView, Disposable) = {
            let tableView = UITableView(frame: CGRect(x: 0, y: 0, width: 1, height: 1))
            tableView.register(NSClassFromString("UITableViewCell"), forCellReuseIdentifier: "a")
            let dataSourceSubscription = items.bindTo(tableView.rx_items(cellIdentifier: "a", cellType: UITableViewCell.self)) { (index: Int, item: Int, cell) in

            }

            return (tableView, dataSourceSubscription)
        }
        ensureEventDeallocated(createView) { (view: UITableView) in view.rx_modelSelected(Int.self) }
    }

    func testTableView_ModelSelected_rx_itemsWithCellFactory() {
        let items: Observable<[Int]> = Observable.just([1, 2, 3])
        
        let createView: () -> (UITableView, Disposable) = {
            let tableView = UITableView(frame: CGRect(x: 0, y: 0, width: 1, height: 1))
            let dataSourceSubscription = items.bindTo(tableView.rx_items) { (tv, index: Int, item: Int) -> UITableViewCell in
                return UITableViewCell(style: .default, reuseIdentifier: "Identity")
            }
            
            return (tableView, dataSourceSubscription)
        }
        
        let (tableView, dataSourceSubscription) = createView()
        
        var selectedItem: Int? = nil
        
        let s = tableView.rx_modelSelected(Int.self)
            .subscribe(onNext: { item in
                selectedItem = item
            })
        
        tableView.delegate!.tableView!(tableView, didSelectRowAt: IndexPath(row: 1, section: 0))
        
        XCTAssertEqual(selectedItem, 2)
        
        dataSourceSubscription.dispose()
        s.dispose()
    }

    func testTableView_ModelSelected_itemsWithCellIdentifier() {
        let items: Observable<[Int]> = Observable.just([1, 2, 3])

        let createView: () -> (UITableView, Disposable) = {
            let tableView = UITableView(frame: CGRect(x: 0, y: 0, width: 1, height: 1))
            tableView.register(NSClassFromString("UITableViewCell"), forCellReuseIdentifier: "a")
            let dataSourceSubscription = items.bindTo(tableView.rx_items(cellIdentifier: "a")) { (index: Int, item: Int, cell) in

            }

            return (tableView, dataSourceSubscription)
        }

        let (tableView, dataSourceSubscription) = createView()

        var selectedItem: Int? = nil

        let s = tableView.rx_modelSelected(Int.self)
            .subscribe(onNext: { item in
                selectedItem = item
            })

        tableView.delegate!.tableView!(tableView, didSelectRowAt: IndexPath(row: 1, section: 0))

        XCTAssertEqual(selectedItem, 2)

        dataSourceSubscription.dispose()
        s.dispose()
    }

    func testTableView_ModelDeselected_rx_itemsWithCellFactory() {
        let items: Observable<[Int]> = Observable.just([1, 2, 3])

        let createView: () -> (UITableView, Disposable) = {
            let tableView = UITableView(frame: CGRect(x: 0, y: 0, width: 1, height: 1))
            let dataSourceSubscription = items.bindTo(tableView.rx_items) { (tv, index: Int, item: Int) -> UITableViewCell in
                return UITableViewCell(style: .default, reuseIdentifier: "Identity")
            }

            return (tableView, dataSourceSubscription)
        }

        let (tableView, dataSourceSubscription) = createView()

        var selectedItem: Int? = nil

        let s = tableView.rx_modelDeselected(Int.self)
            .subscribe(onNext: { item in
                selectedItem = item
            })

        tableView.delegate!.tableView!(tableView, didDeselectRowAt: IndexPath(row: 1, section: 0))

        XCTAssertEqual(selectedItem, 2)

        dataSourceSubscription.dispose()
        s.dispose()
    }

    func testTableView_ModelDeselected_itemsWithCellIdentifier() {
        let items: Observable<[Int]> = Observable.just([1, 2, 3])

        let createView: () -> (UITableView, Disposable) = {
            let tableView = UITableView(frame: CGRect(x: 0, y: 0, width: 1, height: 1))
            tableView.register(NSClassFromString("UITableViewCell"), forCellReuseIdentifier: "a")
            let dataSourceSubscription = items.bindTo(tableView.rx_items(cellIdentifier: "a")) { (index: Int, item: Int, cell) in

            }

            return (tableView, dataSourceSubscription)
        }

        let (tableView, dataSourceSubscription) = createView()

        var selectedItem: Int? = nil

        let s = tableView.rx_modelDeselected(Int.self)
            .subscribe(onNext: { item in
                selectedItem = item
            })

        tableView.delegate!.tableView!(tableView, didDeselectRowAt: IndexPath(row: 1, section: 0))
        
        XCTAssertEqual(selectedItem, 2)
        
        dataSourceSubscription.dispose()
        s.dispose()
    }

    func testTableView_modelAtIndexPath_normal() {
        let items: Observable<[Int]> = Observable.just([1, 2, 3])

        let createView: () -> (UITableView, Disposable) = {
            let tableView = UITableView(frame: CGRect(x: 0, y: 0, width: 1, height: 1))
            tableView.register(NSClassFromString("UITableViewCell"), forCellReuseIdentifier: "a")
            let dataSource = SectionedViewDataSourceMock()
            let dataSourceSubscription = items.bindTo(tableView.rx_items(dataSource: dataSource))

            return (tableView, dataSourceSubscription)
        }

        let (tableView, dataSourceSubscription) = createView()

        let model: Int = try! tableView.rx_modelAtIndexPath(IndexPath(item: 1, section: 0))

        XCTAssertEqual(model, 2)
        
        dataSourceSubscription.dispose()
    }
}

extension UITableViewTests {
    func testDataSourceIsBeingRetainedUntilDispose() {

        var dataSourceDeallocated = false

        var dataSourceSubscription: Disposable!
        autoreleasepool {
            let items: Observable<[Int]> = Observable.just([1, 2, 3])
            let dataSource = SectionedViewDataSourceMock()
            let tableView = UITableView(frame: CGRect(x: 0, y: 0, width: 1, height: 1))
            dataSourceSubscription = items.bindTo(tableView.rx_items(dataSource: dataSource))

<<<<<<< HEAD
            _ = dataSource.deallocated.subscribeNext { _ in
=======
            _ = dataSource.rx_deallocated.subscribe(onNext: { _ in
>>>>>>> 4f54c9bf
                dataSourceDeallocated = true
            })
        }

        XCTAssert(dataSourceDeallocated == false)
        dataSourceSubscription.dispose()
        XCTAssert(dataSourceDeallocated == true)
    }

    func testDataSourceIsBeingRetainedUntilTableViewDealloc() {

        var dataSourceDeallocated = false

        autoreleasepool {
            let tableView = UITableView(frame: CGRect(x: 0, y: 0, width: 1, height: 1))
            tableView.register(UITableViewCell.self, forCellReuseIdentifier: "a")

            let items: Observable<[Int]> = Observable.just([1, 2, 3])
            let dataSource = SectionedViewDataSourceMock()
            _ = items.bindTo(tableView.rx_items(dataSource: dataSource))

<<<<<<< HEAD
            _ = dataSource.deallocated.subscribeNext { _ in
=======
            _ = dataSource.rx_deallocated.subscribe(onNext: { _ in
>>>>>>> 4f54c9bf
                dataSourceDeallocated = true
            })

            XCTAssert(dataSourceDeallocated == false)
        }
        XCTAssert(dataSourceDeallocated == true)
    }

    func testSetDataSourceUsesWeakReference() {

        var dataSourceDeallocated = false

        let tableView = UITableView(frame: CGRect(x: 0, y: 0, width: 1, height: 1))
        tableView.register(UITableViewCell.self, forCellReuseIdentifier: "a")

        autoreleasepool {
            let dataSource = SectionedViewDataSourceMock()
            _ = tableView.rx_setDataSource(dataSource)

<<<<<<< HEAD
            _ = dataSource.deallocated.subscribeNext { _ in
=======
            _ = dataSource.rx_deallocated.subscribe(onNext: { _ in
>>>>>>> 4f54c9bf
                dataSourceDeallocated = true
            })

            XCTAssert(dataSourceDeallocated == false)
        }
        XCTAssert(dataSourceDeallocated == true)
    }
}<|MERGE_RESOLUTION|>--- conflicted
+++ resolved
@@ -372,11 +372,7 @@
             let tableView = UITableView(frame: CGRect(x: 0, y: 0, width: 1, height: 1))
             dataSourceSubscription = items.bindTo(tableView.rx_items(dataSource: dataSource))
 
-<<<<<<< HEAD
-            _ = dataSource.deallocated.subscribeNext { _ in
-=======
-            _ = dataSource.rx_deallocated.subscribe(onNext: { _ in
->>>>>>> 4f54c9bf
+            _ = dataSource.rx.deallocated.subscribe(onNext: { _ in
                 dataSourceDeallocated = true
             })
         }
@@ -398,11 +394,7 @@
             let dataSource = SectionedViewDataSourceMock()
             _ = items.bindTo(tableView.rx_items(dataSource: dataSource))
 
-<<<<<<< HEAD
-            _ = dataSource.deallocated.subscribeNext { _ in
-=======
-            _ = dataSource.rx_deallocated.subscribe(onNext: { _ in
->>>>>>> 4f54c9bf
+            _ = dataSource.rx.deallocated.subscribe(onNext: { _ in
                 dataSourceDeallocated = true
             })
 
@@ -422,11 +414,7 @@
             let dataSource = SectionedViewDataSourceMock()
             _ = tableView.rx_setDataSource(dataSource)
 
-<<<<<<< HEAD
-            _ = dataSource.deallocated.subscribeNext { _ in
-=======
-            _ = dataSource.rx_deallocated.subscribe(onNext: { _ in
->>>>>>> 4f54c9bf
+            _ = dataSource.rx.deallocated.subscribe(onNext: { _ in
                 dataSourceDeallocated = true
             })
 
